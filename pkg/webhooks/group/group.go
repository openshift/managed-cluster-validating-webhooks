package group

import (
	"encoding/json"
	"fmt"
	"net/http"
	"regexp"
	"sync"
	"time"

	"github.com/openshift/managed-cluster-validating-webhooks/pkg/webhooks/utils"
	"k8s.io/api/admission/v1beta1"
	admissionregv1 "k8s.io/api/admissionregistration/v1"
	"k8s.io/apimachinery/pkg/runtime"
	logf "sigs.k8s.io/controller-runtime/pkg/runtime/log"
	admissionctl "sigs.k8s.io/controller-runtime/pkg/webhook/admission"
)

// GroupWebhook validates a (user.openshift.io) Group change
type GroupWebhook struct {
	mu sync.Mutex
	s  runtime.Scheme
}

// GroupRequest represents a fragment of the data sent as part as part of
// the request
type groupRequest struct {
	Metadata struct {
		Name              string    `json:"name"`
		Namespace         string    `json:"namespace"`
		UID               string    `json:"uid"`
		CreationTimestamp time.Time `json:"creationTimestamp"`
	} `json:"metadata"`
	Users []string `json:"users"`
}

const (
	WebhookName               string = "group-validation"
	protectedAdminGroups      string = `(^dedicated-admins$|^cluster-admins$)`
	protectedManagementGroups string = `(^osd-sre-admins$|^osd-sre-cluster-admins$|^osd-devaccess$|^layered-cs-sre-admins$)`
<<<<<<< HEAD
=======
	ocmUrl                    string = "https://cloud.redhat.com/openshift"
	docString                 string = `Managed OpenShift customers may not manage the Red Hat managed groups identified by the regular expression %s. Instead, customers should use %s to manage the customer-facing groups identified by this regular expression %s.`
>>>>>>> a8273c9d
)

var (
	log                         = logf.Log.WithName(WebhookName)
	protectedAdminGroupsRe      = regexp.MustCompile(protectedAdminGroups)
	protectedManagementGroupsRe = regexp.MustCompile(protectedManagementGroups)
	clusterAdminUsers           = []string{"kube:admin", "system:admin"}
	adminGroups                 = []string{"osd-sre-admins", "osd-sre-cluster-admins"}

	scope = admissionregv1.ClusterScope
	rules = []admissionregv1.RuleWithOperations{
		{
			Operations: []admissionregv1.OperationType{"UPDATE", "CREATE", "DELETE"},
			Rule: admissionregv1.Rule{
				APIGroups:   []string{"user.openshift.io"},
				APIVersions: []string{"*"},
				Resources:   []string{"groups"},
				Scope:       &scope,
			},
		},
	}
)

func (s *GroupWebhook) Doc() string {
	return fmt.Sprintf(docString, protectedManagementGroups, ocmUrl, protectedAdminGroups)
}

// TimeoutSeconds implements Webhook interface
func (s *GroupWebhook) TimeoutSeconds() int32 { return 2 }

// MatchPolicy implements Webhook interface
func (s *GroupWebhook) MatchPolicy() admissionregv1.MatchPolicyType { return admissionregv1.Equivalent }

// Name implements Webhook interface
func (s *GroupWebhook) Name() string { return WebhookName }

// FailurePolicy implements Webhook interface
func (s *GroupWebhook) FailurePolicy() admissionregv1.FailurePolicyType { return admissionregv1.Ignore }

// Rules implements Webhook interface
func (s *GroupWebhook) Rules() []admissionregv1.RuleWithOperations { return rules }

// GetURI implements Webhook interface
func (s *GroupWebhook) GetURI() string { return "/group-validation" }

// SideEffects implements Webhook interface
func (s *GroupWebhook) SideEffects() admissionregv1.SideEffectClass {
	return admissionregv1.SideEffectClassNone
}

// Authorized implements Webhook interface
func (s *GroupWebhook) Authorized(request admissionctl.Request) admissionctl.Response {
	return s.authorized(request)
}

// Is the request authorized?
func (s *GroupWebhook) authorized(request admissionctl.Request) admissionctl.Response {
	var ret admissionctl.Response
	// Cluster admins can do anything
	if utils.SliceContains(request.AdmissionRequest.UserInfo.Username, clusterAdminUsers) {
		ret = admissionctl.Allowed("Cluster admins may access")
		ret.UID = request.AdmissionRequest.UID
		return ret
	}
	group := &groupRequest{}
	var err error
	if len(request.OldObject.Raw) > 0 {
		err = json.Unmarshal(request.OldObject.Raw, group)
	} else {
		err = json.Unmarshal(request.Object.Raw, group)
	}
	if err != nil {
		ret = admissionctl.Errored(http.StatusBadRequest, err)
		ret.UID = request.AdmissionRequest.UID
		return ret
	}

	if protectedAdminGroupsRe.Match([]byte(group.Metadata.Name)) {
		// protected Admin group trying to be accessed, so let's check
		for _, usersgroup := range request.AdmissionRequest.UserInfo.Groups {
			// are they an admin?
			if utils.SliceContains(usersgroup, adminGroups) {
				ret = admissionctl.Allowed("Admin may access protected group")
				ret.UID = request.AdmissionRequest.UID
				return ret
			}
		}

		log.Info("Denying access", "request", request.AdmissionRequest)
		ret = admissionctl.Denied(fmt.Sprintf("Prevented from accessing Red Hat managed Admin groups. Customers should use https://cloud.redhat.com/openshift to manage groups that match this regular expression: %s", protectedAdminGroups))
		ret.UID = request.AdmissionRequest.UID
		return ret
	}

	if protectedManagementGroupsRe.Match([]byte(group.Metadata.Name)) {
		for _, usergroup := range request.AdmissionRequest.UserInfo.Groups {
			if utils.SliceContains(usergroup, adminGroups) {
				ret = admissionctl.Allowed("Admin may access protected group")
				ret.UID = request.AdmissionRequest.UID
				return ret
			}
		}

		log.Info("Denying access", "request", request.AdmissionRequest)
		ret = admissionctl.Denied(fmt.Sprintf("Prevented from accessing Red Hat Management groups. Customer user groups may NOT match this regular expression: %s", protectedManagementGroups))
		ret.UID = request.AdmissionRequest.UID
		return ret
	}

	// it isn't protected, so let's not be bothered
	ret = admissionctl.Allowed("RBAC allowed")
	ret.UID = request.AdmissionRequest.UID
	return ret
}

// Validate - Make sure we're working with a well-formed Admission Request object
func (s *GroupWebhook) Validate(req admissionctl.Request) bool {
	valid := true
	valid = valid && (req.UserInfo.Username != "")
	valid = valid && (req.Kind.Kind == "Group")

	return valid
}

// NewWebhook creates a new webhook
func NewWebhook() *GroupWebhook {
	scheme := runtime.NewScheme()
	v1beta1.AddToScheme(scheme)

	return &GroupWebhook{
		s: *scheme,
	}
}<|MERGE_RESOLUTION|>--- conflicted
+++ resolved
@@ -38,11 +38,8 @@
 	WebhookName               string = "group-validation"
 	protectedAdminGroups      string = `(^dedicated-admins$|^cluster-admins$)`
 	protectedManagementGroups string = `(^osd-sre-admins$|^osd-sre-cluster-admins$|^osd-devaccess$|^layered-cs-sre-admins$)`
-<<<<<<< HEAD
-=======
 	ocmUrl                    string = "https://cloud.redhat.com/openshift"
 	docString                 string = `Managed OpenShift customers may not manage the Red Hat managed groups identified by the regular expression %s. Instead, customers should use %s to manage the customer-facing groups identified by this regular expression %s.`
->>>>>>> a8273c9d
 )
 
 var (
